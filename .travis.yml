--- conflicted
+++ resolved
@@ -4,10 +4,7 @@
     - 3.7
     - 3.8
     - 3.9-dev
-<<<<<<< HEAD
-=======
     - pypy
->>>>>>> 03d8d01c
     - pypy3
 install:
     - pip install coverage coveralls
